# Copyright 2022, MASSACHUSETTS INSTITUTE OF TECHNOLOGY
# Subject to FAR 52.227-11 – Patent Rights – Ownership by the Contractor (May 2014).
# SPDX-License-Identifier: MIT
from numbers import Real
from typing import Any, Iterable, Mapping, Optional, Tuple, TypeVar, Union, cast

import torch as tr

T = TypeVar("T", bound=Any)


class Unsatisfiable(AssertionError):  # pragma: no cover
    pass


def get_device(obj: Union[tr.nn.Module, tr.Tensor]) -> tr.device:
    if isinstance(obj, tr.nn.Module):
        for p in obj.parameters():
            return p.device
        return tr.device("cpu")

    elif isinstance(obj, tr.Tensor):
        return obj.device

    else:  # pragma: no cover
        raise TypeError(f"Expected torch.nn.Module or torch.Tensor, got {obj}")


def _safe_name(x: Any) -> str:
    return getattr(x, "__name__", str(x))


def value_check(
    name: str,
    value: T,
    *,
    type_: Union[type, Tuple[type, ...]] = Real,
    min_: Optional[Union[int, float]] = None,
    max_: Optional[Union[int, float]] = None,
    incl_min: bool = True,
    incl_max: bool = True,
    optional: bool = False,
    lower_name: str = "",
    upper_name: str = "",
) -> T:
    """
    For internal use only.

    Used to check the type of `value`. Numerical types can also be bound-checked.

    Examples
    --------
    >>> value_check("x", 1, type_=str)
    TypeError: `x` must be of type(s) `str`, got 1 (type: int)

    >>> value_check("x", 1, min_=20)
    ValueError: `x` must satisfy 20 <= x  Got: 1

    >>> value_check("x", 1, min_=1, incl_min=False)
    ValueError: `x` must satisfy 1 < x  Got: 1

    >>> value_check("x", 1, min_=1, incl_min=True) # ok
    1
    >>> value_check("x", 0.0, min_=-10, max_=10)  # ok
    0.0

    Raises
    ------
    TypeError, ValueError"""
    # check internal params
    assert isinstance(name, str), name
    assert min_ is None or isinstance(min_, (int, float)), min_
    assert max_ is None or isinstance(max_, (int, float)), max_
    assert isinstance(incl_min, bool), incl_min
    assert isinstance(incl_max, bool), incl_max

    if optional and value is None:
        return value

    if not isinstance(value, type_):
        raise TypeError(
            f"`{name}` must be {'None or' if optional else ''}of type(s) `{_safe_name(type_)}`, got {value} (type: {_safe_name(type(value))})"
        )

    if min_ is not None and max_ is not None:
        if incl_max and incl_min:
            if not (min_ <= max_):
                raise Unsatisfiable(f"{min_} <= {max_}")
        elif not min_ < max_:
            raise Unsatisfiable(f"{min_} < {max_}")

    min_satisfied = (
        (min_ <= value if incl_min else min_ < value) if min_ is not None else True
    )
    max_satisfied = (
        (value <= max_ if incl_min else value < max_) if max_ is not None else True
    )

    if not min_satisfied or not max_satisfied:
        lsymb = "<=" if incl_min else "<"
        rsymb = "<=" if incl_max else "<"

        err_msg = f"`{name}` must satisfy"

        if min_ is not None:
            if lower_name:  # pragma: no cover
                min_ = f"{lower_name}(= {min_})"  # type: ignore
            err_msg += f" {min_} {lsymb}"

        err_msg += f" {name}"

        if max_ is not None:
            if upper_name:
                max_ = f"{upper_name}(= {max_})"  # type: ignore
            err_msg += f" {rsymb} {max_}"

        err_msg += f"  Got: {value}"

        raise ValueError(err_msg)
    return cast(T, value)


def check_param_group_value(
    name: str,
    param_groups: Iterable[Mapping[str, Any]],
    *,
    type_: Union[type, Tuple[type, ...]] = Real,
    min_: Optional[Union[int, float]] = None,
    max_: Optional[Union[int, float]] = None,
    incl_min: bool = True,
    incl_max: bool = True,
    optional: bool = False,
) -> None:
    for group in param_groups:
        value_check(
            name,
            group[name],
            type_=type_,
            max_=max_,
            min_=min_,
            incl_min=incl_min,
            incl_max=incl_max,
<<<<<<< HEAD
        )


def _reshape_to_batch(x: tr.Tensor, param_ndim: Optional[int]) -> tr.Tensor:
    """Reshapes to a shape-`(N, d1, ..., dm)`, where `(d1, ..., dm)` has `param_ndim`
    dimensions. Dimensions will be added or consolidated to achieve this."""
    if param_ndim is None:
        param_ndim = x.ndim

    if param_ndim < 0:
        param_ndim += x.ndim

    # `1 + param_ndim` is the required dimensionality
    # for a shape-(N, d0, d1, ...) tensor, where (d0, d1, ...)
    # is the shape of the param_ndim-dimension tensor.
    #
    # We compute `ndim_delta` to determine if we need to add
    # or consolidate dimensions to create the shape-(N, d0, d1, ...)
    # tensor.
    ndim_delta = (1 + param_ndim) - x.ndim

    if ndim_delta > 0:
        # E.g.:
        #   p.shape: (d0, )
        #   desired shape: (N=1, d0)
        x = x[ndim_delta * (None,)]
    elif ndim_delta < 0:
        # E.g.:
        #   p.shape: (d0, d1, d2, d3)
        #   desired shape: (N=d0*d1, d2, d3)
        x = x.view(-1, *x.shape[x.ndim - param_ndim :])
    if x.ndim < 2:  # make at least 2D
        # (N,) -> (N, 1)
        x = x.view(*x.shape, *(1,) * (2 - x.ndim))
    return x


def to_batch(p: tr.Tensor, param_ndim: Optional[int]) -> tr.Tensor:
    """
    Returns a view of `p`, reshaped as shape-(N, d0, ...) where (d0, ...)
    has `param_ndim` entries.

    See Parameters for further description

    Parameters
    ----------
    p : Tensor

    param_ndim: Optional[int]
        Determines the shape of the resulting parameter

        - A positive number determines the dimensionality of the tensor that the transformation will act on.
        - A negative number indicates the 'offset' from the dimensionality of the tensor.
        - `None` means that the transformation will be applied to the tensor without any broadcasting.

    Returns
    -------
    reshaped_p: Tensor, shape-(N, d0, ...)
        Where
        - (d0, ...) is of length `param_ndim` for `param_ndim > 0`
        - (d0, ...) is (1,) for `param_ndim == 0`
        - (d0, ...) is of length `p.ndim - |param_ndim|` for `param_ndim < 0`

    Examples
    --------
    >>> import torch as tr
    >>> x = tr.rand((3, 5, 2))

    >>> to_batch(x, param_ndim=0).shape
    torch.Size([30, 1])

    >>> to_batch(x, param_ndim=1).shape
    torch.Size([15, 2])

    >>> to_batch(x, param_ndim=2).shape
    torch.Size([3, 5, 2])

    >>> to_batch(x, param_ndim=None).shape
    torch.Size([1, 3, 5, 2])

    >>> to_batch(x, param_ndim=-1).shape
    torch.Size([3, 5, 2])

    >>> to_batch(x, param_ndim=-2).shape
    torch.Size([15, 2])

    >>> to_batch(x, param_ndim=-3).shape
    torch.Size([30, 1])
    """

    # atleast_2d needed for case where p was scalar
    vp = _reshape_to_batch(p, param_ndim=param_ndim)

    if p.grad is not None:
        vp.grad = _reshape_to_batch(p.grad, param_ndim=param_ndim)

    # vp (vp.grad) must be a view of p (p.grad). There is
    # not a simple way to assert this.

    # our views must be size-preserving
    assert tr.numel(vp) == tr.numel(p)
    return vp


def validate_param_ndim(param_ndim: Optional[int], p: tr.Tensor) -> None:
    if param_ndim is not None and p.ndim < abs(param_ndim):
        raise ValueError(
            f"`param_ndim={param_ndim}` specified for parameter "
            f"with ndim={p.ndim} is not valid. `abs(param_ndim) <= "
            f"ndim` must hold."
=======
            optional=optional,
>>>>>>> b0284770
        )<|MERGE_RESOLUTION|>--- conflicted
+++ resolved
@@ -140,7 +140,7 @@
             min_=min_,
             incl_min=incl_min,
             incl_max=incl_max,
-<<<<<<< HEAD
+            optional=optional,
         )
 
 
@@ -251,7 +251,4 @@
             f"`param_ndim={param_ndim}` specified for parameter "
             f"with ndim={p.ndim} is not valid. `abs(param_ndim) <= "
             f"ndim` must hold."
-=======
-            optional=optional,
->>>>>>> b0284770
         )