--- conflicted
+++ resolved
@@ -123,8 +123,8 @@
     assert Path("test_sweep_dir").exists()
 
 
-@settings(deadline=1000, max_examples=10)
-@pytest.mark.usefixtures("cleandir")
+@pytest.mark.usefixtures("cleandir")
+@settings(deadline=None, max_examples=10)
 @given(epsilon=epsilons)
 def test_robustnesscurve_to_data(epsilon):
     LocalRobustness = create_workflow()
@@ -172,22 +172,16 @@
     task = LocalRobustness(make_config(epsilon=0))
 
     if fake_param_string:
-<<<<<<< HEAD
         task.run(epsilon=[0, 1, 2, 3], fake_param="some_value")
         task.plot("result", group="fake_param")
     else:
         with pytest.raises(TypeError):
             task.run(epsilon=[0, 1, 2, 3], fake_param=BadVal)  # type: ignore
-=======
-        fake_param = "h"
-    else:
-        fake_param = 1
-
-    task.run(epsilon=[0, 1, 2, 3], fake_param=fake_param)
+        return
+
     assert "fake_param" in task.workflow_overrides
-    assert task.workflow_overrides["fake_param"] == [fake_param] * 4
+    assert task.workflow_overrides["fake_param"] == ["some_value"] * 4
     task.plot("result", group="fake_param")
->>>>>>> fef5c64f
 
 
 @pytest.mark.usefixtures("cleandir")
@@ -197,25 +191,17 @@
     task = LocalRobustness(make_config(epsilon=0))
 
     if fake_param_string:
-<<<<<<< HEAD
         task.run(epsilon=[0, 1, 2, 3], fake_param="1,2")
         task.plot("result")
     else:
         with pytest.raises(TypeError):
             task.run(epsilon=[0, 1, 2, 3], fake_param=[1, 2])  # type: ignore
-=======
-        fake_param = "1,2"
-    else:
-        # this actually won't be a multirun
-        # just `fake_param=[1,2]`
-        fake_param = [1, 2]
-
-    task.run(epsilon=[0, 1, 2, 3], fake_param=fake_param)
+        return
+
     assert "fake_param" in task.workflow_overrides
 
     num_jobs = 4 * 2 if fake_param_string else 4
     assert len(task.workflow_overrides["fake_param"]) == num_jobs
->>>>>>> fef5c64f
 
 
 @pytest.mark.usefixtures("cleandir")
